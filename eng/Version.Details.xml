--- conflicted
+++ resolved
@@ -277,23 +277,7 @@
       <Uri>https://github.com/dotnet/runtime</Uri>
       <Sha>f584c7401a24781b4c8e8e2a8097b85462ee4941</Sha>
     </Dependency>
-<<<<<<< HEAD
-    <Dependency Name="Microsoft.NETCore.BrowserDebugHost.Transport" Version="6.0.0-preview.6.21275.1">
-=======
-    <Dependency Name="Microsoft.NET.Runtime.Emscripten.2.0.12.Node.win-x64" Version="6.0.0-preview.6.21270.1">
-      <Uri>https://github.com/dotnet/emsdk</Uri>
-      <Sha>5a2a6482a34c2fe9ed4f9f97bb787ef0a7737965</Sha>
-    </Dependency>
-    <Dependency Name="Microsoft.NET.Runtime.Emscripten.2.0.12.Python.win-x64" Version="6.0.0-preview.6.21270.1">
-      <Uri>https://github.com/dotnet/emsdk</Uri>
-      <Sha>5a2a6482a34c2fe9ed4f9f97bb787ef0a7737965</Sha>
-    </Dependency>
-    <Dependency Name="Microsoft.NET.Runtime.Emscripten.2.0.12.Sdk.win-x64" Version="6.0.0-preview.6.21270.1">
-      <Uri>https://github.com/dotnet/emsdk</Uri>
-      <Sha>5a2a6482a34c2fe9ed4f9f97bb787ef0a7737965</Sha>
-    </Dependency>
     <Dependency Name="Microsoft.NETCore.BrowserDebugHost.Transport" Version="6.0.0-preview.6.21276.1">
->>>>>>> 432a5632
       <Uri>https://github.com/dotnet/runtime</Uri>
       <Sha>f584c7401a24781b4c8e8e2a8097b85462ee4941</Sha>
     </Dependency>
